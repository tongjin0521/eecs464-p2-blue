<<<<<<< HEAD
minimalVoltage: 5
clockInterval: 10
=======
minimalVoltage: 10
clockInterval: 3
>>>>>>> 38c2d560
keyboardRepeatDelay: 500
keyboardRepeatInterval: 50
nodeNames: { 
  0x24 : L1,
  0x31 : B1,
  0x05 : F2,
  0x2D : L2,
  0x09 : B2,
  0x27 : F3,
  0x26 : L3
}
positionTolerance: 200000
robotPollRate: 10000000
windowSize: [320, 240]<|MERGE_RESOLUTION|>--- conflicted
+++ resolved
@@ -1,10 +1,5 @@
-<<<<<<< HEAD
-minimalVoltage: 5
-clockInterval: 10
-=======
-minimalVoltage: 10
+minimalVoltage: 7
 clockInterval: 3
->>>>>>> 38c2d560
 keyboardRepeatDelay: 500
 keyboardRepeatInterval: 50
 nodeNames: { 
@@ -13,7 +8,7 @@
   0x05 : F2,
   0x2D : L2,
   0x09 : B2,
-  0x27 : F3,
+  0x0C : F3,
   0x26 : L3
 }
 positionTolerance: 200000
