--- conflicted
+++ resolved
@@ -184,19 +184,11 @@
         center_y = (left_upper_p[1,0] + right_lower_p[1,0])/2
         center_z = (left_upper_p[2,0] + right_lower_p[2,0])/2
 
-<<<<<<< HEAD
-        for i in range(0, int(num_points+1)):
-            top_line.append(np.array([[center_x+(s+y)*delta_x + x_offset], [center_y+(s-x)*delta_y-i*2*s*delta_y/num_points+y_offset], [center_z + (s+y)*delta_z+z_offset]]))
-            right_line.append(np.array([[center_x+(s+y)*delta_x-i*2*s*delta_x/num_points+ x_offset], [center_y+(-s-x)*delta_y+y_offset],  [center_z + (s+y)*delta_z - i*2*s*delta_z/num_points+z_offset]]))
-            bottom_line.append(np.array([[center_x+(-s+y)*delta_x+ x_offset], [center_y+(-s-x)*delta_y+i*2*s*delta_y/num_points+y_offset],  [center_z + (-s+y)*delta_z+z_offset]]))
-            left_line.append(np.array([[center_x+(-s+y)*delta_x+i*2*s*delta_x/num_points+ x_offset], [center_y+(s-x)*delta_y+y_offset], [center_z + (-s+y)*delta_z + i*2*s*delta_z/num_points+z_offset]]))
-=======
         for i in range(0, int(num_points+1+num_corner_points*2)):
-            top_line.append(np.array([[center_x+(s+y)*delta_x], [center_y+(s-x)*delta_y-(i-num_corner_points)*2*s*delta_y/num_points], [center_z + (s+y)*delta_z]]))
-            right_line.append(np.array([[center_x+(s+y)*delta_x-(i-num_corner_points)*2*s*delta_x/num_points], [center_y+(-s-x)*delta_y],  [center_z + (s+y)*delta_z - (i-num_corner_points)*2*s*delta_z/num_points]]))
-            bottom_line.append(np.array([[center_x+(-s+y)*delta_x], [center_y+(-s-x)*delta_y+(i-num_corner_points)*2*s*delta_y/num_points],  [center_z + (-s+y)*delta_z]]))
-            left_line.append(np.array([[center_x+(-s+y)*delta_x+(i-num_corner_points)*2*s*delta_x/num_points], [center_y+(s-x)*delta_y], [center_z + (-s+y)*delta_z + (i-num_corner_points)*2*s*delta_z/num_points]]))
->>>>>>> 8d2da04b
+            top_line.append(np.array([[center_x+(s+y)*delta_x + x_offset], [center_y+(s-x)*delta_y-(i-num_corner_points)*2*s*delta_y/num_points + y_offset], [center_z + (s+y)*delta_z + z_offset]]))
+            right_line.append(np.array([[center_x+(s+y)*delta_x-(i-num_corner_points)*2*s*delta_x/num_points+ x_offset], [center_y+(-s-x)*delta_y+ y_offset],  [center_z + (s+y)*delta_z - (i-num_corner_points)*2*s*delta_z/num_points+ z_offset]]))
+            bottom_line.append(np.array([[center_x+(-s+y)*delta_x+ x_offset], [center_y+(-s-x)*delta_y+(i-num_corner_points)*2*s*delta_y/num_points+ y_offset],  [center_z + (-s+y)*delta_z]]))
+            left_line.append(np.array([[center_x+(-s+y)*delta_x+(i-num_corner_points)*2*s*delta_x/num_points+ x_offset], [center_y+(s-x)*delta_y+ y_offset], [center_z + (-s+y)*delta_z + (i-num_corner_points)*2*s*delta_z/num_points+ z_offset]]))
 
         self.target_square.append([np.array([[center_x+s*delta_x +waypt_x_offset  + x_offset ], [center_y+s*delta_y-i*2*s*delta_y/num_points+waypt_y_offset  + y_offset], [center_z + s*delta_z+waypt_z_offset  + z_offset]])])
         self.target_square.append(top_line)
