--- conflicted
+++ resolved
@@ -237,7 +237,6 @@
         #     [0,     0,      0,1]
         # ])
         assert(len(self.cali_angles) == 4 * self.cali_num_points_per_line) 
-<<<<<<< HEAD
         # do fit
         tmp_A = []
         tmp_b = []
@@ -253,13 +252,6 @@
         angle_rotate_about_y = np.arctan(normal_z/math.sqrt(normal_x**2 + normal_y**2))
         angle_rotate_about_z = np.arctan(normal_y/normal_x)
 
-=======
-        motor_0_polarity = 1 # assume CCW is positive
-        motor_1_polarity = 1 # assume up is positive
-        motor_2_polarity = 1 # assume up is positive
-        angle_rotate_about_z = self.cali_angles[0] * motor_0_polarity
-        angle_rotate_about_y = self.cali_angles[1] * motor_1_polarity - self.cali_angles[2] * motor_2_polarity
->>>>>>> 203a2d01
         Tp2ws_z = asarray([
             [np.cos(angle_rotate_about_z), -np.sin(angle_rotate_about_z), 1, 0],
             [np.sin(angle_rotate_about_z),  np.cos(angle_rotate_about_z), 0, 0],
