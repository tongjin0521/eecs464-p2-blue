--- conflicted
+++ resolved
@@ -19,12 +19,7 @@
 from json import loads as json_loads
 
 # The main program is a JoyApp
-<<<<<<< HEAD
-from joy.decl import *
-from joy.plans import Plan
-=======
 from joy.plans import Plan, progress
->>>>>>> fe86ee42
 
 # Include all the modeling functions provided to the teams
 #  this ensures that what the server does is consistent with the model given
