"""
  The ckbots.logical module provides classes to create representations
  of modules inside a cluster. It directly includes classes representing
  modules on a CAN-bus (for historical reasons), and imports additional
  module classes from pololu and hitec. The top of the classes heirarchy
  for modules and their NodeAdaptor-s are found in ckmodule.

  Main uses of this module:
  (*) query the object dictionary of a module by its logical name
  (*) send a position command using a process message

  The top level of this module is cluster. Typically users will create a 
  cluster  to represent a set of modules that can communicate on the same 
  CANBus. Modules can be  addressed through logical names via the Attributes 
  class. 
"""
import re
from time import sleep, time as now
from warnings import warn
from traceback import extract_stack

from ckmodule import *

<<<<<<< HEAD
import dynamixel

=======
>>>>>>> d97b8871
from defaults import *

def nids2str( nids ):
  return ",".join(["Nx%02x" % nid for nid in nids])
  
class ModulesByName(object):
  """
  Concrete class with a cluster's attributes.

  The cluster dynamically adds named attributes to instances of this class to 
  provide convenient names for modules
  """ 
  def __init__(self):
    self.__names = set()
  
  def _add( self, name, value ):
    setattr( self, name, value )
    self.__names.add(name)
    
  def _remove( self, name ):
    delattr( self, name )
    self.__names.remove(name)

  def __iter__(self):
    plan = list(self.__names)
    plan.sort()
    return iter(plan)

class DiscoveryError( StandardError ):
  """
  Exception class for discovery failures
  """
  def __init__(self,msg,**kw):
    """
    ATTRIBUTES:
        timeout -- number -- seconds to timeout
        required -- set -- required node ID-s
        found -- set -- node ID-s found
        count -- number -- node count required
    """
    StandardError.__init__(self,msg)
    self.timeout = kw.get('timeout',0)
    self.count = kw.get('count',0)
    self.required = kw.get('required',set([]))
    self.found = kw.get('found',set([]))

class DelayedPermissionError( PermissionError ):
  """
  Callable object returned when setters or getters with
  are obtained for cluster properties that cannot be (resp.)
  written or read.
  
  A DelayedPermissionError stores the stack at its initialization
  to make it easier for the subsequent error to be traced back to 
  its original source.
]  
  If called, a DelayedPermissionError raises itself.
  """
  def __init__(self, *arg, **kw):
    PermissionError.__init__(self,*arg,**kw)
    self.init_stack = extract_stack()
  
  def __call__( self, *arg, **kw ):
    raise self

class Cluster(dict):
  """
  Concrete class representing a CKBot cluster, which is a collection of
  modules residing on the same bus.

  A Cluster contains a Protocol class to manage communication with the
  modules. 
  
  A Cluster instance is itself a dictionary of modules, addressed by
  their node ID-s. This dictionary is populated by the .populate()
  method. Clusters also implement the reflection iterators itermodules,
  iterhwaddr, and iterprop.
  
  Typically, users will use the convenience attribute .at, which 
  provides syntactic sugar for naming modules in a cluster using names
  defined when the cluster is .populate()-ed. These allow ipython tab
  completion to be used to quickly explore which modules are available.

  Typical use:
    >>> c = Cluster()
    >>> c.populate(3,{ 0x91 : 'left', 0xb2 : 'head',0x5d : 'right'} )
    >>> for m in c.itervalues():
    >>>   m.get_od(c.p)
    >>> c.at.head.od.set_pos( 3000 ) # via object dictionary
    >>> c.at.head.set_pos(4500) # via process message
  """
  def __init__(self,arch=None,port=None,*args,**kwargs):
    """
    Create a new cluster. Optionally, also .populate() it
    
    INPUT:
      arch -- optional -- python module containing arch.Bus and
        arch.Protocol to use for low level communication. Defaults
        to DEFAULT_ARCH
        
        Can also be a Protocol instance ready to be used.
        
        Supported architectures include:
          can -- CAN-bus CKBot 1.4 and earlier
          hitec -- modified hitec servos
          dynamixel -- Robotis Dynamixel RX, EX and MX
          pololu -- pololu Maestro servo controllers
          nobus -- software simulated modules for no-hardware-needed 
            testing of code.
          
      port -- specification of the communication port to use, as per
        ckbot.port2port.newConnection. port defaults to DEFAULT_PORT, and
        is ignored if arch is an initialized AbstractProtocol instance.
        
        This can be used to specify serial devices and baudrates, e.g.
        port = 'tty={glob="/dev/ttyACM1",baudrate=115200}'
      
      *argc, **kw -- if any additional parameters are given, the
        .populate(*argc,**kw) method is invoked after initialization
        
    ATTRIBUTES:
      p -- instance of Protocol for communication with modules
      at -- instance of the Attributes class.
      limit -- float -- heartbeat time limit before considering node dead
      _updQ -- list -- collection of objects that need update() calls
    """
    dict.__init__(self)
    if arch is None:
      arch = DEFAULT_ARCH
    if port is None:
      port = DEFAULT_PORT
    if isinstance(arch,AbstractProtocol):
      self.p = arch
    else:
      self.p = arch.Protocol(bus = arch.Bus(port=port))
    self._updQ = [self.p]
    self.at = ModulesByName()
    self.limit = 2.0
    if args or kwargs:
      return self.populate(*args,**kwargs)

  def populate(self, count = None, names = {}, timeout=2, timestep=0.1,
                required = set(), fillMissing=None, walk=False,
                autonamer=lambda nid : "Nx%02X" % nid ):
    """
    Tries to populate the cluster based on heartbeats observed on the bus.
    Will terminate when either at least count modules were found or timeout
    seconds have elapsed. While waiting, checks bus once every timestep seconds.
    If timed out, raises an IOError exception.

    If the bus already got all the heartbeats needed, populate() should 
    terminate without sleeping.
    
    If provided, names gives a dictionary of module names based on their node 
    ID.	Node IDs that aren't found in the dictionary have a name automatically
    generated from the ID by calling autonamer.

    INPUT:
      count, timeout, timestep, required, fillMissing-- see self.discover()
      fillMissing -- class / bool -- fills in any missing yet required modules
            with instances of this class. If boolean true, uses MissingModule
            NOTE: the nobus mechanism bypasses this; use nobus.NID_CLASS
      names -- dictionary of Modules names based with node id as their key.
      walk -- bool -- if true, walks each module to indentify its interface
      autonamer -- names the modules if no names are given.
    """
    self.clear()
    if fillMissing is None:
      exc = DiscoveryError
    else:
      exc = None
    required = set(required)
    if names != {} and count is None:
       count = len(names)
    nids = self.discover(count,timeout,timestep,required,raiseClass = exc)
    for nid in nids:
      name = names.get(nid, autonamer(nid))
      mod = self.newModuleIX( nid, name )
      self.add(mod)
      if walk:
        mod.get_od()
    if fillMissing:      
      if type(fillMissing) is not type:
        fillMissing = MissingModule
      for nid in required - nids:
        name = names.get(nid, autonamer(nid))
        mod = fillMissing( nid, name )
        self.add(mod)           
          
  def discover( self, count = 0, timeout=2, timestep=0.1, required=set(), raiseClass=DiscoveryError ):
    """
    Discover which nodes are in the cluster.
    Termination condition for discovery is that at least count modules were
    discovered, and that all of the required modules were found.
    If this hasn't happened after a duration of timeout seconds (+/- a timestep),
    discover raises a DiscoveryError.
    In the special case of count==0 and required=set(), discover collects
    all node ID-s found until timeout, and does not return an error.
    INPUT:
      count -- number of modules -- if 0 then collects until timeout
      timeout -- time to listen in seconds
      timestep -- how often to read the CAN buffer
      required -- set -- requires that all these nids are found
      raiseClass -- class -- exception class to raise on timeout
    OUTPUT:
      python set of node ID numbers    
    """
    required = set(required)
    # If any number of nodes is acceptable --> wait and collect them
    if not count and not required:
      progress("Discover: waiting for %g seconds..." % timeout)
      sleep(timeout)
      nids = self.getLive(timeout)
      progress("Discover: done. Found %s" % nids2str(nids))
      return nids 
    elif required and (count is 0 or len(required)==count):
      # If we only want the required nodes, hint them to protocol
      self.p.hintNodes( required )
    # else --> collect nodes with count limit, timeout, required
    time_end = now()+timeout
    nids = self.getLive(timeout)
    while (len(nids) < count) or not (nids >= required):
      sleep(timestep)
      nids = self.getLive(timeout)
      progress("Discover: found %s" % nids2str(nids))
      if time_end < now():
        if raiseClass is None:
          break
        raise raiseClass("CAN discovery timeout",
          timeout=timeout, found=nids, required=required, count=count )
    return nids

  def update(self,t=None):
    """Allow stateful members to update; propagates to sub-objects"""
    if t is None:
        t = now()
    for m in self._updQ:
      m.update(t)

  def off( self ):
    """Make all servo or motor modules go slack"""
    for m in self.itermodules():
      if hasattr(m,'go_slack') and callable(getattr(m,'go_slack')):
        m.go_slack()

  def who( self, t = 10 ):
    """
    Show which modules are currently visible on the bus
    runs for t seconds
    """
    t0 = now()
    while now()-t0<t:
      lst = []
      for nid in self.getLive():
        if self.has_key(nid):
          lst.append( '%02X:%s' % (nid,self[nid].name) )
        else:
          lst.append( '%02X:<?>' % nid )
      print "%.2g:" % (now()-t0),", ".join(lst)
      sleep(1)

  def add( self, *modules ):
    """
    Add the specified modules (as returned from .newModuleIX()) 
    """
    for mod in modules:
      progress("Adding %s %s" % (mod.__class__.__name__,mod.name) )

      ##V: How to properly do this?
      assert isinstance(mod,Module) or isinstance(mod, pololu2_vv.PololuServoModule) or isinstance(mod, hitec.HitecServoModule)
      self.at._add(mod.name, mod)
      if hasattr(mod,"update") and callable(mod.update):
        self._updQ.append(mod)
      self[mod.node_id] = mod
    return self
    
  def newModuleIX(self,nid,name=None):
    """
    Build the interface for a module
    INPUTS
        nid -- int -- node identifier for use on the bus
        name -- string -- name for the module, or None if regenerating
            an existing module whose name is already known
    OUTPUTS
        mod -- Module subclass representing this node
    """
    nid = int(nid)
    pna = self.p.generatePNA(nid)
    if name is None:
      name = self[nid].name
    tc =  pna.get_typecode()
    mod = Module.newFromDiscovery(nid, tc, pna)
    mod.name = name
    return mod

  def __delitem__( self, nid ):
    self.at._remove( self[nid].name )
    dict.__delitem__(self,nid)

  def itermodules( self ):
    for mnm in self.at:
      yield getattr(self.at,mnm)

  def iterhwaddr( self ):
    nids = self.keys()
    nids.sort()
    for nid in nids:
      for index in self[nid].iterhwaddr():
        yield Cluster.build_hwaddr( nid, index )
  
  def iterprop( self, attr=False, perm='' ):
    for mod in self.itermodules():
      if attr:
        for prop in mod.iterattr(perm):
          yield mod.name + "/@" + prop
      for prop in mod.iterprop(perm):
        yield mod.name + "/" + prop

  def getLive( self, limit=None ):
    """
    Use heartbeats to get set of live node ID-s
    INPUT:
      limit -- float -- heartbeats older than limit seconds in 
         the past are ignored
    OUTPUT:
      python set of node ID numbers
    """
    if limit is None:
      limit = self.limit
    t0 = now()
    self.p.update()
    s = set( ( nid 
      for nid,(ts,_) in self.p.heartbeats.iteritems()
      if ts + limit > t0 ) )
    return s

  @staticmethod
  def build_hwaddr( nid, index ):
    "build a hardware address for a property from node and index"
    return "%02x:%04x" % (nid,index)
  
  REX_HW = re.compile("([a-fA-F0-9]{2})(:)([a-fA-F0-9]{4})")
  REX_PROP = re.compile("([a-zA-Z_]\w*)(/)((?:[a-zA-Z_]\w*)|(?:0x[a-fA-F0-9]{4}))")
  REX_ATTR = re.compile("([a-zA-Z_]\w*)(/@)([a-zA-Z_]\w*)")
    
  @classmethod
  def parseClp( cls, clp ):
    """
    parse a class property name into head and tail parts
    
    use this method to validate class property name syntax.
    
    OUTPUT: kind, head, tail
        where kind is one of ":", "/", "/@"        
    """
    m = cls.REX_HW.match(clp)
    if not m: m = cls.REX_PROP.match(clp)
    if not m: m = cls.REX_ATTR.match(clp)
    if not m:
      raise ValueError("'%s' is not a valid cluster property name" % clp )
    return m.group(2),m.group(1),m.group(3)
        
  def modOfClp(self, clp ):
    """
    Find the module containing a given property
    """
    kind,head,tail = self.parseClp(clp)
    # Hardware names
    if kind==":":
      return self[int(head,16)]
    # Property or Attribute
    if kind[:1]=="/":
      return getattr( self.at, head )
    
  def _getAttrOfClp( self, clp, attr ):
    """(private)
    Obtain python attribute of a cluster property identified by a clp
    """
    kind,head,tail = self.parseClp(clp)
    # Hardware names
    if kind==":":
      nid = int(head,16)
      index = int(tail,16)
      try:
        od = self[nid].od
      except KeyError:
        raise KeyError("Unknown node ID 0x%02x" % nid)
      if od is None:
        raise ValueError("Node %s (ID 0x%02x) was not scanned for properties. Use get_od() or populate(...,walk=1) " % (self[nid].name,nid))
      try:
        return getattr(od.index_table[index],attr)
      except KeyError:
        raise KeyError("Unknown Object Dictionary index 0x%04x" % index)
        
    # Property or Attribute
    if kind[:1]=="/":
      try:
        mod = getattr( self.at, head )
        return mod._getModAttrOfClp( kind+tail, attr )
      except AttributeError:
        raise KeyError("'%s' is not the name of a module in .at" % head )
    
  def getterOf( self, clp ):
    """
    Obtain a getter function for a cluster property
    
    If property is not readable, returns a DelayedPermissionError
    """
    if self._getAttrOfClp(clp,'isReadable')():
      return self._getAttrOfClp(clp,'get_sync')
    return DelayedPermissionError("Property '%s' is not readable" % clp)
  
  def setterOf( self, clp ):
    """
    Obtain a setter function for a cluster property
    
    If property is not writeable, returns a DelayedPermissionError
    """
    if self._getAttrOfClp(clp,'isWritable')():
      return self._getAttrOfClp(clp,'set')
    return DelayedPermissionError("Property '%s' is not writable" % clp)

Module.Types.update(
    # Inherit all module ID strings defined in dynamixel.MODELS
    { tc : mc for tc,(mm,mc) in dynamixel.MODELS.iteritems() },
)
Module.Types[MissingModule.TYPECODE] = MissingModule
Module.Types[DebugModule.TYPECODE] = DebugModule<|MERGE_RESOLUTION|>--- conflicted
+++ resolved
@@ -21,11 +21,9 @@
 
 from ckmodule import *
 
-<<<<<<< HEAD
+import pololu
 import dynamixel
 
-=======
->>>>>>> d97b8871
 from defaults import *
 
 def nids2str( nids ):
@@ -451,6 +449,7 @@
 Module.Types.update(
     # Inherit all module ID strings defined in dynamixel.MODELS
     { tc : mc for tc,(mm,mc) in dynamixel.MODELS.iteritems() },
+    PolServoModule = pololu.ServoModule,
 )
 Module.Types[MissingModule.TYPECODE] = MissingModule
 Module.Types[DebugModule.TYPECODE] = DebugModule