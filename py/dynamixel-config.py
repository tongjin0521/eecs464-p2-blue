--- conflicted
+++ resolved
@@ -216,18 +216,10 @@
           return [self.baud]
         bauds = [ b 
             for b in self.p.bus.getSupportedBaudrates()
-<<<<<<< HEAD
             if (b>=1200 and b<=1e6 and not b in [57600,115200]) ]
         bauds.sort(reverse=True)
         bauds.insert(0, 57600)
         bauds.insert(0, 115200)
-=======
-            #if (b>=1200 and b<=1e6 and b != 57600) ]            
-            if (b>=1200 and b<=1e6 ) ]            
-        bauds.sort(reverse=True)
-        #progress("bauds = " + str(bauds))
-        #bauds.insert(0, 115200)
->>>>>>> 5e3785e7
         return bauds
         
     def scan(self, nid, timeout=0.5, retries=1 ):
